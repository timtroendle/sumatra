<<<<<<< HEAD
from mercurial import hg, ui, patch
=======
"""
Defines the Sumatra version control interface for Mercurial.

Classes
-------

MercurialWorkingCopy
MercurialRepository

Functions
---------

may_have_working_copy() - determine whether a .hg subdirectory exists at a given
                          path
get_working_copy()      - return a MercurialWorkingCopy object for a given path
get_repository()        - return a MercurialRepository object for a given URL.
"""

from mercurial import hg, ui
>>>>>>> 0fd8f714
import os
import binascii

from base import Repository, WorkingCopy


def may_have_working_copy(path=None):
    path = path or os.getcwd()
    return os.path.exists(os.path.join(path, ".hg"))

def get_working_copy(path=None):
    return MercurialWorkingCopy(path)

def get_repository(url):
    return MercurialRepository(url)


class MercurialWorkingCopy(WorkingCopy):

    def __init__(self, path=None):
        self.path = path or os.getcwd()
        self.repository = MercurialRepository(self.path)
        self.repository.working_copy = self

    def current_version(self):
        if hasattr(self.repository._repository, 'workingctx'): # handle different versions of Mercurial 
            ctx = self.repository._repository.workingctx().parents()[0]
        else:
            ctx = self.repository._repository.parents()[0]
        return binascii.hexlify(ctx.node()[:6])
    
    def use_version(self, version):
        assert not self.has_changed()
        hg.clean(self.repository._repository, version)

    def use_latest_version(self):
        # any changes to the working copy are retained/merged in
        hg.update(self.repository._repository, 'tip')

    def status(self):
        modified, added, removed, deleted, unknown, ignored, clean = self.repository._repository.status() #unknown=True)
        return {'modified': modified, 'removed': removed,
                'deleted': deleted, 'unknown': unknown}

    def has_changed(self):
        status = self.status()
        changed = False
        for st in 'modified', 'removed', 'deleted':
            if status[st]:
                changed = True
                break
        return changed
    
    def diff(self):
        """Difference between working copy and repository."""
        diff = patch.diff(self.repository._repository)
        return "".join(diff)

class MercurialRepository(Repository):
    
    def __init__(self, url):
        Repository.__init__(self, url)
        self._ui = ui.ui()  # get a ui object
        self._repository = hg.repository(self._ui, url)
        # need to add a check that this actually is a Mercurial repository
        self.working_copy = None
            
    def checkout(self, path="."):
        """Clone a repository."""
        path = os.path.abspath(path)
        if self.url == path:
            # update
            hg.update(self._repository, None)
        else:
            # can't clone into an existing directory, so we create
            # an empty repository and then do a pull and update
            local_repos = hg.repository(self._ui, path, create=True)
            local_repos.pull(self._repository)
            hg.update(local_repos, None)
        self.working_copy = MercurialWorkingCopy()
    
    def __getstate__(self):
        """For pickling"""
        return {'url': self.url, 'wc': self.working_copy}
    
    def __setstate__(self, state):
        """For unpickling"""
        self.__init__(state['url'])
        self.working_copy = state['wc']
        <|MERGE_RESOLUTION|>--- conflicted
+++ resolved
@@ -1,6 +1,3 @@
-<<<<<<< HEAD
-from mercurial import hg, ui, patch
-=======
 """
 Defines the Sumatra version control interface for Mercurial.
 
@@ -19,8 +16,7 @@
 get_repository()        - return a MercurialRepository object for a given URL.
 """
 
-from mercurial import hg, ui
->>>>>>> 0fd8f714
+from mercurial import hg, ui, patch
 import os
 import binascii
 
