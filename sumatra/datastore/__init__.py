"""
The datastore module provides an abstraction layer around data storage,
allowing different methods of storing simulation/analysis results (local
filesystem, remote filesystem, database, etc.) to provide a common interface.

Currently, only local filesystem storage is supported.

Classes
-------

FileSystemDataStore - provides methods for accessing files stored on a local file
                      system, under a given root directory.
ArchivingFileSystemDataStore - provides methods for accessing files written to
                      a local file system then archived as .tar.gz.
MirroredFileSystemDataStore - provides methods for accessing files written to
                      a local file system then mirrored to a web server

Functions
---------

get_data_store() - return a DataStore object based on a class name and
                   constructor arguments.


:copyright: Copyright 2006-2014 by the Sumatra team, see doc/authors.txt
:license: CeCILL, see LICENSE for details.
"""

from .base import DataStore, DataKey, IGNORE_DIGEST
from .filesystem import FileSystemDataStore
from .archivingfs import ArchivingFileSystemDataStore
from .mirroredfs import MirroredFileSystemDataStore
<<<<<<< HEAD
from ..core import registry
=======
from .davfs import DavFsDataStore
>>>>>>> 67995fa2


def get_data_store(type, parameters):
    cls = registry.components[DataStore][type]
    return cls(**parameters)<|MERGE_RESOLUTION|>--- conflicted
+++ resolved
@@ -30,11 +30,8 @@
 from .filesystem import FileSystemDataStore
 from .archivingfs import ArchivingFileSystemDataStore
 from .mirroredfs import MirroredFileSystemDataStore
-<<<<<<< HEAD
+from .davfs import DavFsDataStore
 from ..core import registry
-=======
-from .davfs import DavFsDataStore
->>>>>>> 67995fa2
 
 
 def get_data_store(type, parameters):
